
services:
  fastapi-backend:
    image: a00835462/howl_ai:v0.6
    build:
      context: ./app

    container_name: fastapi-app
    ports:
<<<<<<< HEAD
=======
    # uncoment below to use https
>>>>>>> 00e5e90a
      - "443:443"
      # - "8000:8000"
    volumes:
      - ./app:/app
      - ./.oci:/root/.oci 
      - ./tests:/app/tests 
    environment:
      - PYTHONPATH=/app:/app/tests
    env_file:
      - .env

    restart: unless-stopped<|MERGE_RESOLUTION|>--- conflicted
+++ resolved
@@ -7,10 +7,7 @@
 
     container_name: fastapi-app
     ports:
-<<<<<<< HEAD
-=======
     # uncoment below to use https
->>>>>>> 00e5e90a
       - "443:443"
       # - "8000:8000"
     volumes:
