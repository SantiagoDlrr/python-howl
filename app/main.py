
"""
main.py
------------------------------------------------------------------
FastAPI server for:
  • audio upload → transcription (Gemini or WhisperX)
  • sentiment    → OCI Language
  • call report  → Gemini
  • chat         → Gemini
  • runtime settings (/settings) – defaults to WhisperX.
"""

import os
import sys
import json
import uuid
import gc
import logging
from datetime import date
from enum import Enum
from functools import lru_cache
from typing import List, Dict, Any, Optional
from datetime import date, datetime          # ← already had `date`, add `datetime`
from mutagen import File as MutagenFile
# import torch
import uvicorn
import google.generativeai as genai
import oci
from oci.config import from_file
from oci.ai_language import AIServiceLanguageClient
from oci.ai_language.models import (
    BatchDetectLanguageSentimentsDetails, TextDocument,
)
from fastapi import FastAPI, File, UploadFile, HTTPException, BackgroundTasks
from fastapi.middleware.cors import CORSMiddleware
from fastapi.staticfiles import StaticFiles
from fastapi.responses import FileResponse
from pydantic import BaseModel
import os

# from transcription_module import AudioTranscriber
from temp_storage import save_transcript, load_transcript   # optional utility
from rag_chat import rag_chat as rag_chat_function, process_rag_chat_request, create_rag_chat_request  # Import RAG chat functions
from request_tracker import request_tracker  # Import request tracker

# --------------------------------------------------------------------------- #
# Logging
logging.basicConfig(
    level=logging.INFO,
    format="%(asctime)s - %(name)s - %(levelname)s - %(message)s",
)
logger = logging.getLogger(__name__)

# --------------------------------------------------------------------------- #
# Environment
GEMINI_API_KEY = os.getenv("GEMINI_API_KEY")
HF_TOKEN = os.getenv("HF_TOKEN")

# --------------------------------------------------------------------------- #
# FastAPI
app = FastAPI()
app.add_middleware(
    CORSMiddleware,
    allow_origins=["*"],  # Allow all origins
    allow_methods=["*"],
    allow_headers=["*"],
    allow_credentials=True,
)

<<<<<<< HEAD

CATEGORIES = ["Sales", "Technology", "HR", "Customer Support",
              "Finance", "Marketing", "Operations", "Other"]

def ensure_list(val):
    """Accept str | list | None → list[str]."""
    if val is None:
        return []
    if isinstance(val, list):
        return [str(x).strip() for x in val if str(x).strip()]
    if isinstance(val, str):
        return [x.strip() for x in val.split(",") if x.strip()]
    return []

def classify_call(text: str, model_name: str = None) -> str:
    """
    Quick 1-shot classification with Gemini.
    Returns a value from CATEGORIES (or 'Other' on failure).
    """
    try:
        model = get_gemini_model(model_name or runtime_settings.llm_model)
        prompt = (
            "Choose the single most relevant category for this call from "
            f"{CATEGORIES}. Just return the word.\n\nTranscript:\n{text}"
        )
        resp = model.generate_content(prompt)
        guess = (resp.text or "").strip().splitlines()[0]
        return guess if guess in CATEGORIES else "Other"
    except Exception:
        logger.warning("Category classification failed", exc_info=True)
        return "Other"




=======
# Mount static files directory
app.mount("/static", StaticFiles(directory="static"), name="static")
>>>>>>> 55731394

# --------------------------------------------------------------------------- #
# Runtime settings – default **Gemini**
class TranscriptionEngine(str, Enum):
    whisperx = "whisperx"
    gemini = "gemini"

class RuntimeSettings(BaseModel):
    transcription_engine: TranscriptionEngine = TranscriptionEngine.gemini
    llm_model: str = "gemini-1.5-flash"

runtime_settings = RuntimeSettings()

@app.post("/settings", response_model=RuntimeSettings)
def update_runtime_settings(payload: RuntimeSettings):
    runtime_settings.transcription_engine = payload.transcription_engine
    runtime_settings.llm_model = payload.llm_model
    logger.info(f"Settings updated → {runtime_settings.dict()}")
    return runtime_settings

@app.get("/settings", response_model=RuntimeSettings)
def read_runtime_settings():
    return runtime_settings

# --------------------------------------------------------------------------- #
# Gemini helper: cached model factory
@lru_cache(maxsize=8)
def get_gemini_model(model_name: str):
    if not GEMINI_API_KEY:
        raise RuntimeError("GEMINI_API_KEY not configured")
    genai.configure(api_key=GEMINI_API_KEY)
    return genai.GenerativeModel(model_name)


# ---------------------------------------------------------------------------
# Gemini audio helper

import os, json, logging
from typing import List, Dict, Any
import google.generativeai as genai
from google.generativeai import GenerationConfig

logger = logging.getLogger(__name__)

SYS_PROMPT = (
    "You are a speech‑to‑text engine. Return ONLY valid JSON of the form\n"
    '{ "segments": ['
    '{"speaker":"SPEAKER_00","text":"…","start":0.123,"end":0.456}'
    "] }\n"
    "• Use SPEAKER_00, SPEAKER_01… (or real names if you can)\n"
    "• start/end are seconds from 0.0\n"
    "• No prose, markdown, or code fences."
)

def transcribe_with_gemini(audio_path: str, model_name: str) -> List[Dict[str, Any]]:
    # ---- 1. build the model with system_instruction + JSON mode -----------
    model = genai.GenerativeModel(
        model_name,
        system_instruction=SYS_PROMPT,                    # 👈 system prompt
        generation_config=GenerationConfig(
            response_mime_type="application/json"         # 👈 JSON‑only
        ),
    )

    # ---- 2. wrap the audio + mandatory text in ONE user message ----------
    ext = os.path.splitext(audio_path)[1].lower()
    mime = {
        ".wav": "audio/wav", ".mp3": "audio/mpeg", ".m4a": "audio/mp4",
        ".flac": "audio/flac", ".ogg": "audio/ogg",
    }.get(ext, "application/octet-stream")

    with open(audio_path, "rb") as f:
        audio_blob = {"inline_data": {"mime_type": mime, "data": f.read()}}

    prompt = [
        "Transcribe this call to JSON.",   # <- required text part&#8203;:contentReference[oaicite:2]{index=2}
        audio_blob,
    ]

    # ---- 3. call the model ------------------------------------------------
    resp = model.generate_content(prompt)

    # ---- 4. normalise -----------------------------------------------------
    try:
        data = json.loads(resp.text)                       # clean JSON
        return [
            {
                "speaker": seg["speaker"],
                "text": seg["text"].strip(),
                "start": round(float(seg["start"]), 3),
                "end":   round(float(seg["end"]),   3),
            }
            for seg in data["segments"]
        ]
    except Exception as e:
        logger.error("Gemini JSON parse failed", exc_info=True)
        return [{
            "speaker": "SYSTEM",
            "text": f"[Gemini transcription failed: {e}]",
            "start": 0.0, "end": 0.0,
        }]



# --------------------------------------------------------------------------- #
# OCI Language client (optional)
language_client: Optional[AIServiceLanguageClient] = None
try:
    if os.getenv("OCI_RESOURCE_PRINCIPAL_VERSION"):
        signer = oci.auth.signers.get_resource_principals_signer()
        language_client = AIServiceLanguageClient(config={}, signer=signer)
    else:
        oci_conf = from_file()
        language_client = AIServiceLanguageClient(oci_conf)
    logger.info("OCI Language client ready.")
except Exception:
    logger.error("OCI init failed – sentiment disabled.", exc_info=True)
    language_client = None

# --------------------------------------------------------------------------- #
# WhisperX transcriber (global – may remain unused if Gemini chosen)
# try:
#     whisper_device = "cuda" if torch.cuda.is_available() else "cpu"
#     whisper_compute = "float16" if whisper_device == "cuda" else "int8"
#     whisper_model_size = os.getenv("WHISPER_MODEL_SIZE", "base")
#     transcriber = AudioTranscriber(
#         model_name=whisper_model_size,
#         device=whisper_device,
#         compute_type=whisper_compute,
#     )
# except Exception:
#     logger.error("WhisperX init failed.", exc_info=True)
#     transcriber = None

# --------------------------------------------------------------------------- #
@app.get("/")
def root():
    return {"message": "Audio Analysis API ready."}

@app.get("/rag")
def rag_chat_ui():
    """Serve the RAG chat UI HTML page"""
    return FileResponse("static/rag_chat.html")

@app.get("/rag_polling")
def rag_chat_polling_ui():
    """Serve the polling-based RAG chat UI HTML page"""
    return FileResponse("static/rag_chat_polling.html")

# --------------------------------------------------------------------------- #
# Helpers for LLM report
def create_llm_prompt(text: str) -> str:
    categories = ["Sales", "Technology", "HR", "Customer Support",
                  "Finance", "Marketing", "Operations", "Other"]


    return f"""
    You are an expert call analyst. Produce JSON with:
    {{
    "feedback": "...",
    "keyTopics": [...],
    "emotions": [...],
    "sentiment": "...",
    "output": "...",
    "riskWords": [...],
    "summary": "...",
    "rating": "...",
    "category": "one value from {categories}"
    }}
    Transcript:
    --- START ---
    {text}
    --- END ---
      • rating is 0-5
      • category **must** be exactly one of the values shown above
    """

def get_default_report():
    keys = ["feedback", "keyTopics", "emotions",
            "sentiment", "output", "riskWords", "summary", "rating", "category"]
    return {k: f"Error generating {k}." for k in keys}

def generate_report(text: str) -> Dict[str, Any]:
    default = get_default_report()
    try:
        model = get_gemini_model(runtime_settings.llm_model)
    except Exception as e:
        logger.error("Gemini model init failed", exc_info=True)
        return default
    try:
        resp = model.generate_content(create_llm_prompt(text))
        content = resp.text.strip() if resp.text else ""
        if content.startswith("```json"):
            content = content[7:]
        if content.endswith("```"):
            content = content[:-3]
        data = json.loads(content)
        for k in default:
            data.setdefault(k, default[k])
        return data
    except Exception:
        logger.error("Report generation failed", exc_info=True)
        return default

import subprocess, shlex, wave, contextlib
from mutagen import File as MutagenFile
from mutagen.id3 import ID3
from mutagen.mp4 import MP4
from typing import Optional, Tuple
from datetime import datetime
import logging

log = logging.getLogger(__name__)

def extract_audio_metadata(path: str) -> Tuple[Optional[str], Optional[float]]:
    """
    Returns (recording_date_dd/mm/yyyy | None, duration_seconds | None).
    Falls back gracefully when tags or formats are missing.
    """
    rec_date: Optional[str] = None
    duration: Optional[float] = None

    # ------------------------------------------------------------------ #
    # 1) first attempt – mutagen (fast, no subprocess)
    # ------------------------------------------------------------------ #
    try:
        audio = MutagenFile(path, easy=False)
        if audio:
            # ---- duration -------------------------------------------------
            duration = getattr(audio.info, "length", None)

            # ---- date recorded  ------------------------------------------
            # MP3 / ID3
            if isinstance(audio, ID3) or hasattr(audio, "tags"):
                id3 = audio.tags or {}
                if "TDRC" in id3:
                    try:
                        d = id3["TDRC"].text[0]          # mutagen ID3 frame
                        if hasattr(d, "year"):
                            rec_date = datetime(d.year, d.month, d.day).strftime("%d/%m/%Y")
                        else:                            # string fallback
                            rec_date = str(d)[:10]
                    except Exception:
                        pass
                # MP4 / M4A
                if isinstance(audio, MP4) and "\xa9day" in audio.tags:
                    rec_date = str(audio.tags["\xa9day"][0])[:10].replace("-", "/")

            if rec_date:
                rec_date = normalise_date(rec_date)      # helper below
    except Exception as e:
        log.debug(f"mutagen failed on {path}: {e}")

    # ------------------------------------------------------------------ #
    # 2) second attempt – raw WAV header (uncompressed PCM only)
    # ------------------------------------------------------------------ #
    if duration is None and path.lower().endswith(".wav"):
        try:
            with contextlib.closing(wave.open(path)) as wf:
                frames = wf.getnframes()
                rate = wf.getframerate()
                if rate:
                    duration = frames / float(rate)
        except wave.Error as e:
            log.debug(f"wave fallback failed on {path}: {e}")

    # ------------------------------------------------------------------ #
    # 3) final attempt – ffprobe (works on *anything* if ffmpeg installed)
    # ------------------------------------------------------------------ #
    if duration is None or rec_date is None:
        try:
            cmd = (
                "ffprobe -v error -show_entries "
                "format=duration:format_tags=creation_time "
                "-of default=nw=1:nk=1 " + shlex.quote(path)
            )
            out = subprocess.check_output(cmd, shell=True, text=True).splitlines()
            if len(out) >= 1 and duration is None:
                duration = float(out[0])
            if len(out) >= 2 and rec_date is None:
                rec_date = normalise_date(out[1])
        except (subprocess.CalledProcessError, ValueError) as e:
            log.debug(f"ffprobe fallback failed on {path}: {e}")

    return rec_date, duration


# ------------------------------ helpers ------------------------------------ #
def normalise_date(raw: str) -> Optional[str]:
    """
    Accepts an arbitrary date string (YYYY‑MM‑DD, YYYY:MM:DD, etc.)
    and returns dd/mm/yyyy — or None if parse fails.
    """
    raw = raw.strip()[:10].replace(":", "-").replace("/", "-")
    try:
        d = datetime.fromisoformat(raw)
        return d.strftime("%d/%m/%Y")
    except ValueError:
        return None


# --------------------------------------------------------------------------- #
# ----------------------------- /upload ------------------------------------- #
@app.post("/upload")
async def upload_audio(file: UploadFile = File(...)):

    if not file:
        raise HTTPException(status_code=400, detail="No file received.")
    # if transcriber is None and runtime_settings.transcription_engine == TranscriptionEngine.whisperx:
    #     raise HTTPException(status_code=503, detail="WhisperX unavailable.")

    temp_dir = "temp_audio"
    os.makedirs(temp_dir, exist_ok=True)
    temp_path = os.path.join(temp_dir, f"audio_{uuid.uuid4()}{os.path.splitext(file.filename)[1]}")
    try:
        data = await file.read()
        if not data:
            raise HTTPException(status_code=400, detail="Empty file.")
        with open(temp_path, "wb") as f:
            f.write(data)
    except Exception as e:
        logger.error("File save failed", exc_info=True)
        raise HTTPException(status_code=500, detail=f"File save failed: {e}")

    # ----------------- metadata (date recorded & duration) --------------------
    rec_date, duration_sec = extract_audio_metadata(temp_path)



    # • Fallback to file mtime if the audio file has no date tag
    if not rec_date:
        rec_date = datetime.fromtimestamp(
            os.path.getmtime(temp_path)
        ).strftime("%d/%m/%Y")

    # • Friendly HH:MM:SS string (or "N/A")
    def fmt_dur(s: Optional[float]) -> str:
        if s is None:
            return "N/A"
        h, m = divmod(int(s), 3600)
        m, s = divmod(m, 60)
        return f"{h:02}:{m:02}:{s:02}"

    duration_str = fmt_dur(duration_sec)




    # Transcription
    try:
        if runtime_settings.transcription_engine == TranscriptionEngine.gemini:
            diarized = transcribe_with_gemini(temp_path, runtime_settings.llm_model)
        # else:
        #     diarized = transcriber.transcribe_and_diarize(temp_path)
    except Exception as e:
        logger.error("Transcription failed", exc_info=True)
        raise HTTPException(status_code=500, detail=f"Transcription failed: {e}")

    full_text = "\n".join(f"{d['speaker']}: {d['text']}" for d in diarized)

    # OCI Sentiment
    oci_emotion, oci_aspects = "N/A", []
    if language_client and full_text:
        try:
            docs = [TextDocument(key="1", text=full_text, language_code="en")]
            req = BatchDetectLanguageSentimentsDetails(documents=docs)
            resp = language_client.batch_detect_language_sentiments(req)
            if resp.data.documents:
                doc = resp.data.documents[0]
                oci_emotion = getattr(doc.document_sentiment, "label", "Neutral")
                oci_aspects = [
                    {"text": a.text, "sentiment": a.sentiment, "scores": a.scores}
                    for a in (doc.aspects or [])
                ]
        except Exception:
            logger.error("OCI sentiment failed", exc_info=True)

    # LLM report
    report = generate_report(full_text)

    # --- post-processing ------------------------------------------------
    # 1) make sure riskWords is a non-empty list
    report["riskWords"] = ensure_list(report.get("riskWords"))
    if not report["riskWords"]:
        # fall-back: simple keyword sweep
        fallback_risks = ["refund", "cancel", "angry", "frustrated",
                          "lawsuit", "escalate", "complaint"]
        hits = [w for w in fallback_risks if w in full_text.lower()]
        report["riskWords"] = hits or ["none-found"]

    # 2) add / overwrite the category
    report["category"] = classify_call(full_text)





    # Save (optional)
    transcript_id = str(uuid.uuid4())
    try:
        save_transcript(
            transcript_id=transcript_id,
            diarized_transcript=diarized,
            full_transcript_text=full_text,
            report_data=report,
            oci_emotion=oci_emotion,
            oci_aspects=oci_aspects,
            date=rec_date,          # ★ persists to JSON on disk
            duration=duration_str,           #   (keep both names & types

        )
    except Exception as e:
        logger.warning(f"save_transcript failed: {e}")

    # Clean up
    try:
        os.remove(temp_path)
    except OSError:
        pass

    return {
        "id": transcript_id,
        "name": file.filename,
        "date": rec_date,
        "type": report.get("category", "Sin categoría"),
        "duration": duration_str,
        "rating": report.get("rating", 0),
        "report": report,
        "transcript": diarized,
    }

# --------------------------------------------------------------------------- #
# ------------------------------ /chat -------------------------------------- #
class ChatRequest(BaseModel):
    transcript_id: str
    messages: List[Dict[str, str]]

@app.post("/chat")
def chat_endpoint(req: ChatRequest):
    try:
        data = load_transcript(req.transcript_id)
    except FileNotFoundError:
        raise HTTPException(status_code=404, detail="Transcript not found.")
    except Exception:
        logger.error("load_transcript error", exc_info=True)
        raise HTTPException(status_code=500, detail="Server error.")

    transcript = data.get("full_transcript_text") or "\n".join(
        f"{d['speaker']}: {d['text']}" for d in data.get("diarized_transcript", [])
    )
    rpt = data.get("report_data", {})
    oci_emotion = data.get("oci_emotion", "N/A")
#%%%%%%%%%%%%%%%%%%%%%%%%%%%%%%%%%%%%%%%%%%%%%%%%%%%%%%%%%%%%%%%%%%%%%%%%%%%%%%%%%%%%%%%%%%%%%%%%%%%%%%%%%%%%%%%%%%%%%%%%%%%%%%%%%%%%%%%5
    context = "\n".join([
        "You are a helpful assistant analysing a recorded call.",
        "--- Report ---",
        f"Feedback: {rpt.get('feedback','')}",
        f"KeyTopics: {', '.join(rpt.get('keyTopics', []))}",
        f"Emotions: {', '.join(rpt.get('emotions', []))}",
        f"Sentiment: {rpt.get('sentiment','')}",
        f"Output: {rpt.get('output','')}",
        # f"RiskWords: {rpt.get('riskWords','')}",
        f"RiskWords: {', '.join(ensure_list(rpt.get('riskWords')))}",
        f"Summary: {rpt.get('summary','')}",
        f"OCI sentiment: {oci_emotion}",
        "--- Transcript ---",
        transcript,
        # add logging to make sure risk words work properly and dont return empty string
    ])

    messages = [
        {"role": "user", "parts": [context]},
        {"role": "model", "parts": ["OK – how can I assist?"]},
    ] + [
        {"role": "user" if m["role"] == "user" else "model", "parts": [m["content"]]}
        for m in req.messages
    ]

    try:
        model = get_gemini_model(runtime_settings.llm_model)
        resp = model.generate_content(messages)
        answer = resp.text.strip() if resp.text else ""
        return {"assistant_message": answer or "Sorry, I have no reply."}
    except Exception:
        logger.error("Gemini chat failed", exc_info=True)
        raise HTTPException(status_code=503, detail="LLM service error.")

# --------------------------------------------------------------------------- #
# ------------------------------ /rag_chat ---------------------------------- #
class RAGChatRequest(BaseModel):
    question: str
    call_ids: List[str]

@app.post("/rag_chat")
async def rag_chat_endpoint(req: RAGChatRequest):
    """
    RAG-based chat endpoint that uses semantic search over transcript chunks
    to answer questions with source attribution.

    Args:
        req: Request containing the question and list of call IDs to search

    Returns:
        Dictionary with answer and source attributions
    """
    if not req.question:
        raise HTTPException(status_code=400, detail="Question cannot be empty.")

    if not req.call_ids:
        raise HTTPException(status_code=400, detail="At least one call ID must be provided.")

    try:
        # Call the RAG chat function from our imported module (now async)
        response = await rag_chat_function(
            question=req.question,
            call_ids=req.call_ids,
            model_name=runtime_settings.llm_model,
            api_key=GEMINI_API_KEY
        )

        return response
    except Exception as e:
        logger.error(f"RAG chat failed: {e}", exc_info=True)
        raise HTTPException(status_code=503, detail="RAG chat service error.")

# --------------------------------------------------------------------------- #
# --------------------- Polling-Based RAG Chat Endpoints -------------------- #
class RAGChatStartRequest(BaseModel):
    question: str
    call_ids: List[str]

class RAGChatStartResponse(BaseModel):
    request_id: str
    status: str

class RAGChatStatusResponse(BaseModel):
    request_id: str
    status: str
    created_at: float
    updated_at: float
    result: Optional[Dict[str, Any]] = None
    error: Optional[str] = None

@app.post("/rag_chat/start", response_model=RAGChatStartResponse)
async def start_rag_chat_endpoint(req: RAGChatStartRequest, background_tasks: BackgroundTasks):
    """
    Start a new RAG chat request and return a request ID for polling.
    Uses FastAPI's BackgroundTasks to process the request asynchronously.

    Args:
        req: Request containing the question and list of call IDs to search
        background_tasks: FastAPI's BackgroundTasks for running tasks in the background

    Returns:
        Dictionary with request ID and initial status
    """
    if not req.question:
        raise HTTPException(status_code=400, detail="Question cannot be empty.")

    if not req.call_ids:
        raise HTTPException(status_code=400, detail="At least one call ID must be provided.")

    try:
        # Create a new request ID
        request_id = create_rag_chat_request()

        # Add the processing task to background tasks
        background_tasks.add_task(
            process_rag_chat_request,
            request_id=request_id,
            question=req.question,
            call_ids=req.call_ids,
            model_name=runtime_settings.llm_model,
            api_key=GEMINI_API_KEY
        )

        # Get the initial status
        status = request_tracker.get_request_status(request_id)

        return {
            "request_id": request_id,
            "status": status["status"]
        }
    except Exception as e:
        logger.error(f"Failed to start RAG chat request: {e}", exc_info=True)
        raise HTTPException(status_code=503, detail="Failed to start RAG chat request.")

@app.get("/rag_chat/status/{request_id}", response_model=RAGChatStatusResponse)
async def get_rag_chat_status(request_id: str):
    """
    Get the status of a RAG chat request.

    Args:
        request_id: The ID of the request to check

    Returns:
        Dictionary with request status and result (if available)
    """
    status = request_tracker.get_request_status(request_id)

    if not status:
        raise HTTPException(status_code=404, detail="Request not found.")

    return status

# --------------------------------------------------------------------------- #
# Dev utilities
@app.get("/test_oci")
def test_oci():
    if not language_client:
        return {"error": "OCI not configured"}
    sample = "I am unhappy with the service but the agent was helpful."
    docs = [TextDocument(key="1", text=sample, language_code="en")]
    req = BatchDetectLanguageSentimentsDetails(documents=docs)
    resp = language_client.batch_detect_language_sentiments(req)
    return {"data": str(resp.data)}




# from fastapi import FastAPI
from db import query


@app.get("/testdb")
async def get_users():
    sql = "SELECT * FROM CALLS;"
    return await query(sql)


# --------------------------------------------------------------------------- #
if __name__ == "__main__":
    if not GEMINI_API_KEY:
        print("WARNING: GEMINI_API_KEY not set – LLM endpoints will fail.")
    # if transcriber is None:
    #     print("WARNING: WhisperX unavailable – only Gemini transcription will work.")
    if not HF_TOKEN:
        print("WARNING: HF_TOKEN not set – diarization will fail with WhisperX.")
    uvicorn.run(app, host="0.0.0.0", port=8000, log_level="info")







<|MERGE_RESOLUTION|>--- conflicted
+++ resolved
@@ -67,7 +67,6 @@
     allow_credentials=True,
 )
 
-<<<<<<< HEAD
 
 CATEGORIES = ["Sales", "Technology", "HR", "Customer Support",
               "Finance", "Marketing", "Operations", "Other"]
@@ -103,10 +102,9 @@
 
 
 
-=======
+
 # Mount static files directory
 app.mount("/static", StaticFiles(directory="static"), name="static")
->>>>>>> 55731394
 
 # --------------------------------------------------------------------------- #
 # Runtime settings – default **Gemini**
